# Matrix sizes to benchmark
message(STATUS "Reading matrix sizes from ... ${SIZE_FILE}")
file(READ ${SIZE_FILE} MATRIX_SIZES)
string(REGEX REPLACE "#[^\n]*\n" "" MATRIX_SIZES "${MATRIX_SIZES}")
string(REGEX REPLACE ";" "\\\\;" MATRIX_SIZES "${MATRIX_SIZES}")
string(REGEX REPLACE "\n" ";" MATRIX_SIZES "${MATRIX_SIZES}")
set(NUM_REPS ${NUM_REPS})

# Use `iree-translate` to transform an MLIR file into an VM bytcode module.
# Resolve the executable binary path for iree-translate from the target name.
set(_TRANSLATE_TOOL_EXECUTABLE $<TARGET_FILE:iree_tools_iree-translate>)

message(STATUS "Generating mhlo.dot mlir files...")
foreach(MATRIX_SIZE ${MATRIX_SIZES})
  if ("${MATRIX_SIZE}" STREQUAL "")
    continue()
  endif()

  string(CONCAT MATMUL "matmul_" ${MATRIX_SIZE})
  message(STATUS "Compiling ${MATMUL}")

  string(REPLACE "x" ";" SIZES ${MATRIX_SIZE})
  list(GET SIZES 0 M)
  list(GET SIZES 1 N)
  list(GET SIZES 2 K)

  compile_mlir(${MATMUL} ${M} ${N} ${K})

  set(MATMUL_MLIR_FILE ${CMAKE_BINARY_DIR}/mlir-objs/${MATMUL}.mlir)

  #-------------------------------------------------------------------------------
<<<<<<< HEAD
  # Build the excutable for each available backend.
  #-------------------------------------------------------------------------------
  if(${IREE_VMVX} STREQUAL "ON")
    # generate_mlir_lib(${MATMUL_MLIR_FILE} vmvx ${MATMUL})
    generate_matmul_binary(${MATMUL_MLIR_FILE} ${MATRIX_SIZE} vmvx ${M} ${N} ${K} ${NUM_REPS})
  endif()
  if(${IREE_CUDA} STREQUAL "ON")
    # generate_mlir_lib(${MATMUL_MLIR_FILE} cuda ${MATMUL})
    generate_matmul_binary(${MATMUL_MLIR_FILE} ${MATRIX_SIZE} cuda ${M} ${N} ${K} ${NUM_REPS})
  endif()
  
endforeach()
=======
  # Use `iree-translate` to transform an MLIR file into an VM bytcode module.
  #-------------------------------------------------------------------------------

  # Define arguments passed to iree-translate
  set(_ARGS)
  list(APPEND _ARGS "-iree-input-type=mhlo")
  list(APPEND _ARGS "-iree-mlir-to-vm-bytecode-module")
  # Backend here is just used to create bytecode module and doesn't reflect the
  # backend used to run the program. Could be set to any of the available ones.
  list(APPEND _ARGS "-iree-hal-target-backends=vmvx")
  list(APPEND _ARGS "${MATMUL_MLIR_FILE}")
  list(APPEND _ARGS "-o")
  list(APPEND _ARGS "${MATMUL}.vmfb")

  # Translate MLIR file to VM bytecode module
  add_custom_command(
    OUTPUT "${MATMUL}.vmfb"
    COMMAND ${_TRANSLATE_TOOL_EXECUTABLE} ${_ARGS}
    DEPENDS iree_tools_iree-translate
  )

  #-------------------------------------------------------------------------------
  # Embedd the VM bytcode module into a c file via `generate_embed_data`.
  #-------------------------------------------------------------------------------

  # Define arguments passed to generate_embed_data
  set(_ARGS)
  list(APPEND _ARGS "--output_header=${MATMUL}.h")
  list(APPEND _ARGS "--output_impl=${MATMUL}.c")
  list(APPEND _ARGS "--identifier=matmul")
  list(APPEND _ARGS "--flatten")
  list(APPEND _ARGS "${MATMUL}.vmfb")

  # Embed VM bytecode module into c source file
  add_custom_command(
    OUTPUT
      "${MATMUL}.h"
      "${MATMUL}.c"
    COMMAND generate_embed_data ${_ARGS}
    DEPENDS generate_embed_data ${MATMUL}.vmfb
  )

  #-------------------------------------------------------------------------------
  # Create a library and thus a CMake target.
  #-------------------------------------------------------------------------------

  string(CONCAT MLIR_LIB ${MATMUL} "_c")
  add_library(${MLIR_LIB} STATIC "")
  target_sources(${MLIR_LIB}
    PRIVATE
    ${MATMUL}.c
    ${MATMUL}.h
  )

  #-------------------------------------------------------------------------------
  # Build the excutable for each available backend.
  #-------------------------------------------------------------------------------
  if(${IREE_VMVX} STREQUAL "ON")
    generate_matmul_binary(${MATRIX_SIZE} vmvx ${M} ${N} ${K} ${MLIR_LIB} ${NUM_REPS})
  endif()
  if(${IREE_CUDA} STREQUAL "ON")
    generate_matmul_binary(${MATRIX_SIZE} cuda ${M} ${N} ${K} ${MLIR_LIB} ${NUM_REPS})
  endif()
  
endforeach()

# file(GLOB iree_binaries "${CMAKE_BINARY_DIR}/src/matmul_iree*")
# foreach(iree_binary ${iree_binaries})
#     # file(RENAME ${iree_binary}
#     #     ${CMAKE_BINARY_DIR}/../matmul/${iree_executable_name})
#     message("xXxXxX-----" ${iree_binary})
# endforeach()
>>>>>>> 21562a15
<|MERGE_RESOLUTION|>--- conflicted
+++ resolved
@@ -28,91 +28,12 @@
 
   set(MATMUL_MLIR_FILE ${CMAKE_BINARY_DIR}/mlir-objs/${MATMUL}.mlir)
 
-  #-------------------------------------------------------------------------------
-<<<<<<< HEAD
-  # Build the excutable for each available backend.
-  #-------------------------------------------------------------------------------
+  # Generate binary for each backend and specific matrix size
   if(${IREE_VMVX} STREQUAL "ON")
-    # generate_mlir_lib(${MATMUL_MLIR_FILE} vmvx ${MATMUL})
     generate_matmul_binary(${MATMUL_MLIR_FILE} ${MATRIX_SIZE} vmvx ${M} ${N} ${K} ${NUM_REPS})
   endif()
   if(${IREE_CUDA} STREQUAL "ON")
-    # generate_mlir_lib(${MATMUL_MLIR_FILE} cuda ${MATMUL})
     generate_matmul_binary(${MATMUL_MLIR_FILE} ${MATRIX_SIZE} cuda ${M} ${N} ${K} ${NUM_REPS})
   endif()
   
-endforeach()
-=======
-  # Use `iree-translate` to transform an MLIR file into an VM bytcode module.
-  #-------------------------------------------------------------------------------
-
-  # Define arguments passed to iree-translate
-  set(_ARGS)
-  list(APPEND _ARGS "-iree-input-type=mhlo")
-  list(APPEND _ARGS "-iree-mlir-to-vm-bytecode-module")
-  # Backend here is just used to create bytecode module and doesn't reflect the
-  # backend used to run the program. Could be set to any of the available ones.
-  list(APPEND _ARGS "-iree-hal-target-backends=vmvx")
-  list(APPEND _ARGS "${MATMUL_MLIR_FILE}")
-  list(APPEND _ARGS "-o")
-  list(APPEND _ARGS "${MATMUL}.vmfb")
-
-  # Translate MLIR file to VM bytecode module
-  add_custom_command(
-    OUTPUT "${MATMUL}.vmfb"
-    COMMAND ${_TRANSLATE_TOOL_EXECUTABLE} ${_ARGS}
-    DEPENDS iree_tools_iree-translate
-  )
-
-  #-------------------------------------------------------------------------------
-  # Embedd the VM bytcode module into a c file via `generate_embed_data`.
-  #-------------------------------------------------------------------------------
-
-  # Define arguments passed to generate_embed_data
-  set(_ARGS)
-  list(APPEND _ARGS "--output_header=${MATMUL}.h")
-  list(APPEND _ARGS "--output_impl=${MATMUL}.c")
-  list(APPEND _ARGS "--identifier=matmul")
-  list(APPEND _ARGS "--flatten")
-  list(APPEND _ARGS "${MATMUL}.vmfb")
-
-  # Embed VM bytecode module into c source file
-  add_custom_command(
-    OUTPUT
-      "${MATMUL}.h"
-      "${MATMUL}.c"
-    COMMAND generate_embed_data ${_ARGS}
-    DEPENDS generate_embed_data ${MATMUL}.vmfb
-  )
-
-  #-------------------------------------------------------------------------------
-  # Create a library and thus a CMake target.
-  #-------------------------------------------------------------------------------
-
-  string(CONCAT MLIR_LIB ${MATMUL} "_c")
-  add_library(${MLIR_LIB} STATIC "")
-  target_sources(${MLIR_LIB}
-    PRIVATE
-    ${MATMUL}.c
-    ${MATMUL}.h
-  )
-
-  #-------------------------------------------------------------------------------
-  # Build the excutable for each available backend.
-  #-------------------------------------------------------------------------------
-  if(${IREE_VMVX} STREQUAL "ON")
-    generate_matmul_binary(${MATRIX_SIZE} vmvx ${M} ${N} ${K} ${MLIR_LIB} ${NUM_REPS})
-  endif()
-  if(${IREE_CUDA} STREQUAL "ON")
-    generate_matmul_binary(${MATRIX_SIZE} cuda ${M} ${N} ${K} ${MLIR_LIB} ${NUM_REPS})
-  endif()
-  
-endforeach()
-
-# file(GLOB iree_binaries "${CMAKE_BINARY_DIR}/src/matmul_iree*")
-# foreach(iree_binary ${iree_binaries})
-#     # file(RENAME ${iree_binary}
-#     #     ${CMAKE_BINARY_DIR}/../matmul/${iree_executable_name})
-#     message("xXxXxX-----" ${iree_binary})
-# endforeach()
->>>>>>> 21562a15
+endforeach()