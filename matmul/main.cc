#ifdef MKL
#include "mkl.h"
#elif defined(BLASFEO)
#include <blasfeo_s_blas_api.h>
#elif defined(OPENBLAS) || defined(BLIS) || defined (ACCELERATE)
#include <cblas.h>
#elif defined(HALIDE)
#include "halide_blas.h"
#elif defined(RUY)
#include "ruy/ruy.h"
#elif defined(TVM)
#include <unordered_map>
#include "tvm/te/schedule_pass.h"
#include "tvm/te/schedule.h"
#include "tvm/te/operation.h"
#include "tvm/driver/driver_api.h"
#include "tvm/runtime/registry.h"
#include "tvm/runtime/packed_func.h"
#include "tvm/runtime/module.h"
#include "tvm/target/codegen.h"
#elif defined(CUBLAS)
#include "cuda_runtime.h"
#include "cublas_v2.h"
#include <sstream>
#elif defined(MLIR_CUDA)
#include "cuda_runtime.h"
#include <sstream>
#endif
#include <cstdio>
#include <cstdlib>
#include <sys/time.h>
#include <unistd.h>

#define STRING(s) #s
#define TO_STRING(x) STRING(x)

#ifdef COLUMN_MAJOR
#if defined(MKL) || defined(BLASFEO) || defined(OPENBLAS) || defined(BLIS) || defined(ACCELERATE)
#define MATRIX_FORMAT CblasColMajor
#elif defined(HALIDE)
#define MATRIX_FORMAT HblasColMajor
#elif defined(RUY)
#define MATRIX_FORMAT ruy::Order::kColMajor
#endif
#else
#if defined(MKL) || defined(BLASFEO) || defined(OPENBLAS) || defined(BLIS) || defined(ACCELERATE)
#define MATRIX_FORMAT CblasRowMajor
#elif defined(HALIDE)
#define MATRIX_FORMAT HblasRowMajor
#elif defined(RUY)
#define MATRIX_FORMAT ruy::Order::kRowMajor
#endif
#endif

#if defined(MLIR) || defined(IREE_LLVM_SANDBOX)
extern "C" {
struct memref_t {
  float *aligned;
  float *allocated;
  int64_t offset;
  int64_t sizes[2];
  int64_t strides[2];
};

memref_t matmul(float *aligned_a, float *allocated_a, int64_t offset_a,
                int64_t size_a0, int64_t size_a1, int64_t strides_a0, int64_t strides_a1,
                float *aligned_b, float *allocated_b, int64_t offset_b,
                int64_t size_b0, int64_t size_b1, int64_t strides_b0, int64_t strides_b1,
                float *aligned_c, float *allocated_c, int64_t offset_c,
                int64_t size_c0, int64_t size_c1, int64_t strides_c0, int64_t strides_c1);
}
#endif

#if defined(MLIR_CUDA)
extern "C" {
struct memref_t {
  float *aligned;
  float *allocated;
  int64_t offset;
  int64_t sizes[2];
  int64_t strides[2];
};
void matmul(float *aligned_a, float *allocated_a, int64_t offset_a,
            int64_t size_a0, int64_t size_a1, int64_t strides_a0, int64_t strides_a1,
            float *aligned_b, float *allocated_b, int64_t offset_b,
            int64_t size_b0, int64_t size_b1, int64_t strides_b0, int64_t strides_b1,
            float *aligned_c, float *allocated_c, int64_t offset_c,
            int64_t size_c0, int64_t size_c1, int64_t strides_c0, int64_t strides_c1);
}
#endif

#ifdef CUBLAS
#define CHECK_CUBLAS(status) do {				\
  std::stringstream error;					\
  if (status != CUBLAS_STATUS_SUCCESS) {			\
    printf("Error %d at %s:%d\n", status, __FILE__, __LINE__); 	\
    exit(1);							\
  }								\
} while(0)
#endif

#if defined(CUBLAS) || defined(MLIR_CUDA)
#define CHECK_CUDA(status) do {				        \
  std::stringstream error;					\
  if (status != cudaSuccess) {					\
    printf("Error %d at %s:%d\n", status, __FILE__, __LINE__); 	\
    exit(1);							\
  }								\
} while(0)
#endif

#if defined(TVM)|| defined(TVM_CUDA)
tvm::runtime::Module create_module() {
  // Define algorithm
  tvm::te::Tensor A = tvm::te::placeholder({MDIM, KDIM}, tvm::DataType::Float(32), "A");
  tvm::te::Tensor B = tvm::te::placeholder({KDIM, NDIM}, tvm::DataType::Float(32), "B");
  auto k = tvm::te::reduce_axis(tvm::Range{0, KDIM}, "k");
  // TODO: Add column major support to TVM
  int bn = 32;
  auto packedB = tvm::te::compute({NDIM / bn, KDIM, bn},
    [&](tvm::te::Var i, tvm::te::Var j, tvm::te::Var k) {
       return B[j][i * bn + k];
    }, "packedB");
  auto C = tvm::te::compute({MDIM, NDIM},
    [&](tvm::te::Var i, tvm::te::Var j) {
      return tvm::sum(A[i][k] * packedB[tvm::floordiv(j, bn)][k][tvm::indexmod(j, bn)], {k});
    }, "C");

  // Define schedule
  // This schedule is based on: https://tvm.apache.org/docs/tutorials/optimize/opt_gemm.html
  auto s = tvm::te::create_schedule({C->op});
  auto CC = s.cache_write(C, "global");

  tvm::te::IterVar x_outer, y_outer, x_inner, y_inner;
  auto cAxis = C->op.as<tvm::te::ComputeOpNode>()->axis;
  s[C].tile(cAxis[0], cAxis[1], bn, bn,
            &x_outer, &y_outer, &x_inner, &y_inner);
  s[CC].compute_at(s[C], y_outer);
  auto newAxis = s[CC]->op.as<tvm::te::ComputeOpNode>()->axis;
  auto xc = newAxis[0];
  auto yc = newAxis[1];
  auto kk = s[CC]->op.as<tvm::te::ComputeOpNode>()->reduce_axis;
  tvm::te::IterVar k_outer, k_inner;
  s[CC].split(kk[0], 4, &k_outer, &k_inner);
  s[CC].reorder({k_outer, xc, k_inner, yc});
  s[CC].unroll(k_inner);
  s[CC].vectorize(yc);

  s[C].parallel(x_outer);

  auto bAxis = s[packedB]->op.as<tvm::te::ComputeOpNode>()->axis;
  s[packedB].vectorize(bAxis[2]);
  s[packedB].parallel(bAxis[0]);

  auto args = tvm::Array<tvm::te::Tensor>({A, B, C});
  std::unordered_map<tvm::te::Tensor, tvm::te::Buffer> binds;

#ifdef TVM_ENABLE_CUDA
  auto target = tvm::Target("cuda");
#else
  auto target = tvm::Target("llvm");
#endif

  auto lowered = tvm::LowerSchedule(s, args, "matmul", binds);
  auto module = tvm::build(lowered, target, tvm::Target());
  return module;
}
#endif

// Method to measure GPU time
#if defined(CUBLAS)
struct GpuTimer {
  cudaEvent_t start;
  cudaEvent_t stop;

  GpuTimer() {
    cudaEventCreate(&start);
    cudaEventCreate(&stop);
  }

  ~GpuTimer() {
    cudaEventDestroy(start);
    cudaEventDestroy(stop);
  }

  void Start() { cudaEventRecord(start, 0); }

  void Stop() { cudaEventRecord(stop, 0); }

  float ElapsedMillis() {
    float elapsed;
    cudaEventSynchronize(stop);
    cudaEventElapsedTime(&elapsed, start, stop);
    return elapsed;
  }
};
#endif

double rtclock() {
  struct timezone Tzp;
  struct timeval Tp;
  int stat = gettimeofday(&Tp, &Tzp);
  if (stat != 0)
    printf("Error return from gettimeofday: %d", stat);
  return (Tp.tv_sec + Tp.tv_usec * 1.0e-6);
}

void init_matrix(float *a, int nrows, int ncols) {
  for (int j = 0; j < ncols; j++) {
    for (int i = 0; i < nrows; i++) {
      a[i + j * nrows] = ((float) rand() / (float) RAND_MAX);
    }
  }
}

void naive_matmul(const float *a, const float *b, float *c, size_t m, size_t k, size_t n) {
  // correctness check
  for (size_t i = 0; i < m; i++) {
    for (size_t j = 0; j < n; j++) {
#ifdef COLUMN_MAJOR
      size_t ci = i + j*m;
#else
      size_t ci = i*n + j;
#endif
      c[ci] = 0.0f;
      for (size_t p = 0; p < k; p++) {
#ifdef COLUMN_MAJOR
        c[ci] += a[i + p*m] * b[p + j*k];
#else
        c[ci] += a[i*k + p] * b[p*n + j];
#endif
      }
    }
  }
}

int main(int argc, char **argv) {
#ifdef COLUMN_MAJOR
  printf("Matrix-format: Column-Major\n");
#else
  printf("Matrix-format: Row-Major\n");
#endif
#if defined(ACCELERATE)
  printf("Benchmarking Accelerate %d x %d x %d [%d times] \n", MDIM, NDIM, KDIM, NUM_REPS);
#elif defined(BLASFEO)
  printf("Benchmarking BLASFEO %d x %d x %d [%d times] \n", MDIM, NDIM, KDIM, NUM_REPS);
#elif defined(BLIS)
  printf("Benchmarking BLIS %d x %d x %d [%d times] \n", MDIM, NDIM, KDIM, NUM_REPS);
#elif defined(CUBLAS)
  printf("Benchmarking CUBLAS %d x %d x %d [%d times] \n", MDIM, NDIM, KDIM, NUM_REPS);
#elif defined(HALIDE)
  printf("Benchmarking Halide %d x %d x %d [%d times] \n", MDIM, NDIM, KDIM, NUM_REPS);
#elif defined(MKL)
  printf("Benchmarking MKL %d x %d x %d [%d times] \n", MDIM, NDIM, KDIM, NUM_REPS);
#elif defined(MLIR)
  printf("Benchmarking MLIR %d x %d x %d [%d times] \n", MDIM, NDIM, KDIM, NUM_REPS);
#elif defined(MLIR_CUDA)
  printf("Benchmarking MLIR CUDA %d x %d x %d [%d times] \n", MDIM, NDIM, KDIM, NUM_REPS);
#elif defined(IREE_LLVM_SANDBOX)
  printf("Benchmarking IREE LLVM Sandbox %d x %d x %d [%d times] \n", MDIM, NDIM, KDIM, NUM_REPS);
#elif defined(NAIVE)
  printf("Benchmarking Naive C %d x %d x %d [%d times] \n", MDIM, NDIM, KDIM, NUM_REPS);
#elif defined(OPENBLAS)
  printf("Benchmarking OpenBLAS %d x %d x %d [%d times] \n", MDIM, NDIM, KDIM, NUM_REPS);
#elif defined(RUY)
  printf("Benchmarking Ruy %d x %d x %d [%d times] \n", MDIM, NDIM, KDIM, NUM_REPS);
#elif defined(TVM)
  printf("Benchmarking TVM %d x %d x %d [%d times] \n", MDIM, NDIM, KDIM, NUM_REPS);
#endif

#if defined(CUBLAS)
  GpuTimer gpu_timer;
  float elapsed_millis;
#else
  double t_start, t_end;
#endif
  float *A, *B, *C;
  
#ifdef MLIR_CUDA
  CHECK_CUDA(cudaMallocHost((void **) &A, MDIM * KDIM * sizeof(float)));
  CHECK_CUDA(cudaMallocHost((void **) &B, KDIM * NDIM * sizeof(float)));
  CHECK_CUDA(cudaMallocHost((void **) &C, MDIM * NDIM * sizeof(float)));
#else
  A = (float *) malloc(MDIM * KDIM * sizeof(float));
  B = (float *) malloc(KDIM * NDIM * sizeof(float));
  C = (float *) malloc(MDIM * NDIM * sizeof(float));
#endif

  init_matrix(A, MDIM, KDIM);
  init_matrix(B, KDIM, NDIM);
  init_matrix(C, MDIM, NDIM);

#if defined(MLIR) || defined(IREE_LLVM_SANDBOX)
  memref_t ret;
#endif

#if defined(CUBLAS)
  cublasHandle_t handle;
  float *AA, *BB, *CC;
  CHECK_CUBLAS(cublasCreate(&handle));
  CHECK_CUDA(cudaMalloc((void **)(&AA), MDIM * KDIM * sizeof(float)));
  CHECK_CUDA(cudaMalloc((void **)(&BB), KDIM * NDIM * sizeof(float)));
  CHECK_CUDA(cudaMalloc((void **)(&CC), MDIM * NDIM * sizeof(float)));
  CHECK_CUBLAS(cublasSetVector(MDIM * KDIM, sizeof(float), A, 1, AA, 1));
  CHECK_CUBLAS(cublasSetVector(KDIM * NDIM, sizeof(float), B, 1, BB, 1));
  CHECK_CUBLAS(cublasSetVector(MDIM * NDIM, sizeof(float), C, 1, CC, 1));
#endif

#if defined(MLIR_CUDA)
  float *devA, *devB, *devC;
  CHECK_CUDA(cudaMalloc((void **)(&devA), MDIM * KDIM * sizeof(float)));
  CHECK_CUDA(cudaMalloc((void **)(&devB), KDIM * NDIM * sizeof(float)));
  CHECK_CUDA(cudaMalloc((void **)(&devC), MDIM * NDIM * sizeof(float)));
  CHECK_CUDA(cudaMemcpy(devA, A, MDIM * KDIM * sizeof(float), cudaMemcpyHostToDevice));
  CHECK_CUDA(cudaMemcpy(devB, B, KDIM * NDIM * sizeof(float), cudaMemcpyHostToDevice));
  CHECK_CUDA(cudaMemcpy(devC, C, MDIM * NDIM * sizeof(float), cudaMemcpyHostToDevice));
#endif

#if defined(TVM)
#if defined(USE_TVM_TUNED)
  std::cout << "Using tuned module " << TO_STRING(TVM_LIB) << std::endl;
  tvm::runtime::Module module = tvm::runtime::Module::LoadFromFile(TO_STRING(TVM_LIB));
  assert(module != nullptr);
  tvm::runtime::PackedFunc matmul = module->GetFunction("matmul");
  assert(matmul != nullptr);
#else
  std::cout << "Using baseline module " << std::endl;
  auto module = create_module();
  tvm::runtime::PackedFunc matmul = module->GetFunction("matmul");
#endif
<<<<<<< HEAD
#if defined(TVM_ENABLE_CUDA)
=======
#if defined(TVM_ENABLE_CUDA) || defined(TVM_ENABLE_METAL) || defined(TVM_ENABLE_ROCM)
>>>>>>> 294a5e0a
  int deviceType = kDLCUDA;
#elif defined(TVM_ENABLE_METAL)
  int deviceType = kDLMetal;
#elif defined(TVM_ENABLE_ROCM)
  int deviceType = kDLROCM;
#else
  int deviceType = kDLCPU;
#endif
  DLTensor *x, *y, *z;
  int64_t xshape[2] = {MDIM, KDIM};
  TVMArrayAlloc(xshape, 2, kDLFloat, 32, 1, deviceType, 0, &x);
  TVMArrayCopyFromBytes(x, A, MDIM * KDIM * sizeof(float));
  int64_t yshape[2] = {KDIM, NDIM};
  TVMArrayAlloc(yshape, 2, kDLFloat, 32, 1, deviceType, 0, &y);
  TVMArrayCopyFromBytes(y, B, KDIM * NDIM * sizeof(float));
  int64_t zshape[2] = {MDIM, NDIM};
  TVMArrayAlloc(zshape, 2, kDLFloat, 32, 1, deviceType, 0, &z);
#endif

#if defined(COLUMN_MAJOR)
  int LDA = MDIM;
  int LDB = KDIM;
  int LDC = MDIM;
#else
  int LDA = KDIM;
  int LDB = NDIM;
  int LDC = NDIM;
#endif
  float alpha = 1.0;
  float beta = 0.0;

#ifdef RUY
  ruy::Context context;
  context.set_max_num_threads(1);
  ruy::Matrix<float> lhs;
  ruy::MakeSimpleLayout(MDIM, KDIM, MATRIX_FORMAT, lhs.mutable_layout());
  lhs.set_data(A);
  ruy::Matrix<float> rhs;
  ruy::MakeSimpleLayout(KDIM, NDIM, MATRIX_FORMAT, rhs.mutable_layout());
  rhs.set_data(B);
  ruy::Matrix<float> dst;
  ruy::MakeSimpleLayout(MDIM, NDIM, MATRIX_FORMAT, dst.mutable_layout());
  dst.set_data(C);
  ruy::MulParams<float, float> mul_params;
  lhs.set_cache_policy(ruy::CachePolicy::kCacheIfSignificantSpeedup);
#endif
  double elapsed_time_sec;
#if defined(CUBLAS)
  gpu_timer.Start();
#else
  t_start = rtclock();
#endif
  // TODO: add option for running for fixed duration instead of number of repetitions
  //       this helps reduce variability across all matmul sizes
  for (int t = 0; t < NUM_REPS; ++t) {
#if defined(MKL) || defined(OPENBLAS) || defined(BLIS) || defined(ACCELERATE)
    cblas_sgemm(MATRIX_FORMAT, CblasNoTrans, CblasNoTrans, MDIM, NDIM, KDIM, alpha,
                A, LDA, B, LDB, beta, C, LDC);
#elif defined(HALIDE)
#if defined(COLUMN_MAJOR)
    hblas_sgemm(MATRIX_FORMAT, HblasNoTrans, HblasNoTrans, MDIM, NDIM, KDIM, alpha,
                A, LDA, B, LDB, beta, C, LDC);
#else
    // We assume A, B are row-major (_rm)
    // Since hblas_sgemm only does column major (_cm), we do
    // C_rm = C_cm'
    //      = hblas_sgemm(A_cm, B_cm)'
    //      = hblas_sgemm(B_cm', A_cm')
    //      = hblas_sgemm(B_rm, A_rm)
    hblas_sgemm(MATRIX_FORMAT, HblasNoTrans, HblasNoTrans, NDIM, MDIM, KDIM, alpha,
                B, LDB, A, LDA, beta, C, LDC);
#endif
#elif defined(BLASFEO)
    char c_t = 't';
    int m0 = MDIM;
    int n0 = NDIM;
    int k0 = KDIM;
    blas_sgemm(&c_t, &c_t, &m0, &n0, &k0, &alpha, A, &LDA, B, &LDB, &beta, C, &LDC);
#elif defined(RUY)
    ruy::Mul(lhs, rhs, mul_params, &context, &dst);
#elif defined(TVM)
    matmul(x, y, z);
#elif defined(MLIR)
#ifdef COLUMN_MAJOR
    ret = matmul(A, A, 0, MDIM, KDIM, 1, LDA,
                 B, B, 0, KDIM, NDIM, 1, LDB,
                 C, C, 0, MDIM, NDIM, 1, LDC);
#else
    ret = matmul(A, A, 0, MDIM, KDIM, LDA, 1,
                 B, B, 0, KDIM, NDIM, LDB, 1,
                 C, C, 0, MDIM, NDIM, LDC, 1);
#endif
#elif defined(MLIR_CUDA)
#ifdef COLUMN_MAJOR
    matmul(A, A, 0, MDIM, KDIM, 1, LDA,
           B, B, 0, KDIM, NDIM, 1, LDB,
           C, C, 0, MDIM, NDIM, 1, LDC);
#else
    matmul(A, A, 0, MDIM, KDIM, LDA, 1,
           B, B, 0, KDIM, NDIM, LDB, 1,
           C, C, 0, MDIM, NDIM, LDC, 1);
#endif
#elif defined(IREE_LLVM_SANDBOX)
    // row-major
    ret = matmul(A, A, 0, MDIM, KDIM, LDA, 1,
           B, B, 0, KDIM, NDIM, LDB, 1,
           C, C, 0, MDIM, NDIM, LDC, 1);
#elif defined(NAIVE)
    naive_matmul(A,B,C,MDIM,KDIM,NDIM);
#elif defined(CUBLAS)
#if defined(COLUMN_MAJOR)
    CHECK_CUBLAS(cublasSgemm(handle, CUBLAS_OP_N, CUBLAS_OP_N, MDIM, NDIM, KDIM,
			     &alpha, AA, LDA, BB, LDB, &beta, CC, LDC));
#else
    CHECK_CUBLAS(cublasSgemm(handle, CUBLAS_OP_N, CUBLAS_OP_N, NDIM, MDIM, KDIM,
			     &alpha, BB, LDB, AA, LDA, &beta, CC, LDC));
#endif
#endif
  }
#if defined(CUBLAS)
  gpu_timer.Stop();
  elapsed_time_sec = gpu_timer.ElapsedMillis() / 1E3;
#else
  t_end = rtclock();
  elapsed_time_sec = t_end - t_start;
#endif

  int return_code = 0;

#if defined(TVM)
  TVMArrayCopyToBytes(z, C, MDIM * NDIM * sizeof(float));
#elif defined(CUBLAS)
  CHECK_CUBLAS(cublasGetVector(MDIM * NDIM, sizeof(float), CC, 1, C, 1));
#endif

#ifdef ENABLE_CHECK
  #if defined(MLIR) || defined(IREE_LLVM_SANDBOX)
  C = ret.aligned;
  #endif
  float *C2 = (float *) malloc(MDIM * NDIM * sizeof(float));
  size_t errors = 0;
  naive_matmul(A,B,C2,MDIM,KDIM,NDIM);
  for (size_t i = 0; i < MDIM; i++) {
    for (size_t j = 0; j < NDIM; j++) {
      size_t ci = i + j*MDIM;
      if (std::abs(C[ci] - C2[ci]) > 0.01f) {
        //fprintf(stderr, "Incorrect result at index %ld,%ld: C=%0.2f C2=%0.2f\n", i, j, C[ci], C2[ci]);
        errors++;
      }
    }
  }
  printf("Detected %ld errors.\n", errors);
  if (errors > 0) {
    return_code = 1;
  }
#endif

  const char *filename = TO_STRING(FILE_NAME);
  FILE *file = fopen(filename, "w");
  fprintf(file, "%0.5lf GFLOPS\n", 2.0 * NUM_REPS * MDIM * NDIM * KDIM / elapsed_time_sec / 1E9);
  fclose(file);
#if 0
  // TODO: For the largest 3 matrix sizes in MLIR, this throws a munmap_chunk(): invalid_pointer
  free(A);
  free(B);
  free(C);
#endif

#if defined(TVM)
  TVMArrayFree(x);
  TVMArrayFree(y);
  TVMArrayFree(z);
#elif defined(CUBLAS)
  CHECK_CUDA(cudaFree(AA));
  CHECK_CUDA(cudaFree(BB));
  CHECK_CUDA(cudaFree(CC));
  CHECK_CUBLAS(cublasDestroy(handle));
#elif defined(MLIR_CUDA)
  CHECK_CUDA(cudaFree(devA));
  CHECK_CUDA(cudaFree(devB));
  CHECK_CUDA(cudaFree(devC));
#endif
  return return_code;
}<|MERGE_RESOLUTION|>--- conflicted
+++ resolved
@@ -328,11 +328,8 @@
   auto module = create_module();
   tvm::runtime::PackedFunc matmul = module->GetFunction("matmul");
 #endif
-<<<<<<< HEAD
+
 #if defined(TVM_ENABLE_CUDA)
-=======
-#if defined(TVM_ENABLE_CUDA) || defined(TVM_ENABLE_METAL) || defined(TVM_ENABLE_ROCM)
->>>>>>> 294a5e0a
   int deviceType = kDLCUDA;
 #elif defined(TVM_ENABLE_METAL)
   int deviceType = kDLMetal;
